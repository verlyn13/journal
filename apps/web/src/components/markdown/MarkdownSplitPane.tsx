--- conflicted
+++ resolved
@@ -12,11 +12,7 @@
 type Props = {
   entry?: EntryLike | null;
   onSave?: (payload: { html: string; markdown: string }) => void;
-<<<<<<< HEAD
-  /** Optional override for autosave debounce in ms (default 1200) */
-=======
   // Optional override for autosave debounce duration (ms). Defaults to 1200ms.
->>>>>>> 1f5cdf66
   autosaveMs?: number;
 };
 
@@ -101,11 +97,7 @@
       } finally {
         setSaving(false);
       }
-<<<<<<< HEAD
-    }, typeof autosaveMs === 'number' ? autosaveMs : 1200);
-=======
     }, typeof autosaveMs === 'number' && Number.isFinite(autosaveMs) ? autosaveMs : 1200);
->>>>>>> 1f5cdf66
 
     return () => {
       if (saveTimer.current) {
