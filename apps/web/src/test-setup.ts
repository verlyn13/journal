import '@testing-library/jest-dom/vitest';
import { cleanup } from '@testing-library/react';
import { afterEach, vi } from 'vitest';

// Cleanup after each test
afterEach(() => {
  cleanup();
});

// Mock window.matchMedia
Object.defineProperty(window, 'matchMedia', {
  writable: true,
  value: vi.fn().mockImplementation((query) => ({
    matches: false,
    media: query,
    onchange: null,
    addListener: vi.fn(),
    removeListener: vi.fn(),
    addEventListener: vi.fn(),
    removeEventListener: vi.fn(),
    dispatchEvent: vi.fn(),
  })),
});

// Mock IntersectionObserver
global.IntersectionObserver = vi.fn().mockImplementation(() => ({
  observe: vi.fn(),
  unobserve: vi.fn(),
  disconnect: vi.fn(),
}));

// Mock ResizeObserver
global.ResizeObserver = vi.fn().mockImplementation(() => ({
  observe: vi.fn(),
  unobserve: vi.fn(),
  disconnect: vi.fn(),
}));

<<<<<<< HEAD
// Mock Element.animate for Web Animations API
if (typeof Element !== 'undefined' && !Element.prototype.animate) {
  Element.prototype.animate = vi.fn().mockImplementation((keyframes, options) => ({
    play: vi.fn(),
    pause: vi.fn(),
    cancel: vi.fn(),
    finish: vi.fn(),
    reverse: vi.fn(),
    currentTime: 0,
    effect: {
      getComputedTiming: vi.fn().mockReturnValue({
        duration: options?.duration || 0,
        delay: options?.delay || 0,
        endDelay: 0,
        fill: options?.fill || 'auto',
        iterationStart: 0,
        iterations: 1,
        easing: options?.easing || 'linear',
        direction: 'normal',
        progress: 0,
        currentIteration: 0,
        localTime: 0,
        activeDuration: options?.duration || 0,
        endTime: options?.duration || 0,
      }),
    },
    finished: Promise.resolve(),
    ready: Promise.resolve(),
    startTime: null,
    playState: 'idle',
    playbackRate: 1,
    timeline: null,
    id: '',
    pending: false,
    onfinish: null,
    oncancel: null,
    onremove: null,
    addEventListener: vi.fn(),
    removeEventListener: vi.fn(),
    dispatchEvent: vi.fn(),
    commitStyles: vi.fn(),
    persist: vi.fn(),
    updatePlaybackRate: vi.fn(),
  }));
}
=======
// Mock backdrop-filter support for glass morphism tests
// The supportsBackdropFilter function checks for __BACKDROP_SUPPORT_OVERRIDE__ first
// This works in both jsdom and happy-dom environments
(window as unknown as { __BACKDROP_SUPPORT_OVERRIDE__?: boolean }).__BACKDROP_SUPPORT_OVERRIDE__ =
  false;

// Also mock CSS.supports for consistency
Object.defineProperty(window.CSS, 'supports', {
  writable: true,
  value: vi.fn().mockImplementation((property: string, _value?: string) => {
    // Always return false for backdrop-filter in test environment
    if (property === 'backdrop-filter' || property === '-webkit-backdrop-filter') {
      return false;
    }
    return false;
  }),
});
>>>>>>> 4071011c
<|MERGE_RESOLUTION|>--- conflicted
+++ resolved
@@ -36,7 +36,6 @@
   disconnect: vi.fn(),
 }));
 
-<<<<<<< HEAD
 // Mock Element.animate for Web Animations API
 if (typeof Element !== 'undefined' && !Element.prototype.animate) {
   Element.prototype.animate = vi.fn().mockImplementation((keyframes, options) => ({
@@ -82,7 +81,7 @@
     updatePlaybackRate: vi.fn(),
   }));
 }
-=======
+
 // Mock backdrop-filter support for glass morphism tests
 // The supportsBackdropFilter function checks for __BACKDROP_SUPPORT_OVERRIDE__ first
 // This works in both jsdom and happy-dom environments
@@ -99,5 +98,4 @@
     }
     return false;
   }),
-});
->>>>>>> 4071011c
+});