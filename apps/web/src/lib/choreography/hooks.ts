// React Hooks for Choreography System

import { useCallback, useEffect, useRef, useState } from 'react';
import { GestureCoordinator, type GestureEvent } from './gestures';
import { LayoutTransitionManager } from './layout';
import { ChoreographyOrchestrator } from './orchestrator';
import { Timeline } from './timeline';
import type {
  ChoreographyController,
  ChoreographySequence,
  ChoreographyState,
  GestureConfig,
  LayoutTransition,
} from './types';

// Global orchestrator instance
let globalOrchestrator: ChoreographyOrchestrator | null = null;

function getOrchestrator(): ChoreographyOrchestrator {
  if (!globalOrchestrator) {
    globalOrchestrator = new ChoreographyOrchestrator();
  }
  return globalOrchestrator;
}

// Hook for choreography sequences
export function useChoreography(sequence: ChoreographySequence): {
  play: () => Promise<void>;
  stop: () => void;
  controller: ChoreographyController | undefined;
  state: ChoreographyState;
  progress: number;
} {
  const orchestrator = getOrchestrator();
  const [state, setState] = useState<ChoreographyState>('idle');
  const [progress, setProgress] = useState(0);
  const [controller, setController] = useState<ChoreographyController>();
  const animationFrameRef = useRef<number>();

  useEffect(() => {
    orchestrator.registerSequence(sequence);

    return () => {
      orchestrator.stop(sequence.id);
      if (animationFrameRef.current) {
        cancelAnimationFrame(animationFrameRef.current);
      }
    };
  }, [sequence, orchestrator]);

  const updateProgress = useCallback(() => {
    const ctrl = orchestrator.getController(sequence.id);
    if (ctrl) {
      setState(ctrl.state);
      setProgress(ctrl.progress);

      if (ctrl.state === 'playing') {
        animationFrameRef.current = requestAnimationFrame(updateProgress);
      }
    }
  }, [orchestrator, sequence.id]);

  const play = useCallback(async () => {
    await orchestrator.play(sequence.id);
    const ctrl = orchestrator.getController(sequence.id);
    setController(ctrl);
    updateProgress();
  }, [orchestrator, sequence.id, updateProgress]);

  const stop = useCallback(() => {
    orchestrator.stop(sequence.id);
    setState('idle');
    setProgress(0);
    if (animationFrameRef.current) {
      cancelAnimationFrame(animationFrameRef.current);
    }
  }, [orchestrator, sequence.id]);

  return {
    play,
    stop,
    controller,
    state,
    progress,
  };
}

// Hook for timeline animations
export function useTimeline(config?: { duration?: number; ease?: string }): {
  timeline: Timeline;
  play: () => void;
  pause: () => void;
  restart: () => void;
  progress: number;
} {
  const [timeline] = useState(
    () => new Timeline(config ? { duration: config.duration || 1000, ...config } : undefined),
  );
  const [progress, setProgress] = useState(0);
  const animationFrameRef = useRef<number>();

  const updateProgress = useCallback(() => {
    setProgress(timeline.progress);
    animationFrameRef.current = requestAnimationFrame(updateProgress);
  }, [timeline]);

  const play = useCallback(() => {
    timeline.play();
    updateProgress();
  }, [timeline, updateProgress]);

  const pause = useCallback(() => {
    timeline.pause();
    if (animationFrameRef.current) {
      cancelAnimationFrame(animationFrameRef.current);
    }
  }, [timeline]);

  const restart = useCallback(() => {
    timeline.restart();
    updateProgress();
  }, [timeline, updateProgress]);

  useEffect(() => {
    return () => {
      timeline.clear();
      if (animationFrameRef.current) {
        cancelAnimationFrame(animationFrameRef.current);
      }
    };
  }, [timeline]);

  return {
    timeline,
    play,
    pause,
    restart,
    progress,
  };
}

// Hook for gesture coordination
<<<<<<< HEAD
export function useGestures(
  config?: GestureConfig
): {
  ref: React.RefObject<HTMLElement | null>;
=======
export function useGestures(config?: GestureConfig): {
  ref: React.RefObject<HTMLElement>;
>>>>>>> ddff8fdb
  onSwipe: (callback: (event: GestureEvent) => void) => void;
  onPinch: (callback: (event: GestureEvent) => void) => void;
  onTap: (callback: (event: GestureEvent) => void) => void;
  onDrag: (callback: (event: GestureEvent) => void) => void;
} {
  const ref = useRef<HTMLElement>(null);
  const [coordinator] = useState(() => new GestureCoordinator(config));

  useEffect(() => {
    if (ref.current) {
      coordinator.attach(ref.current);
    }

    return () => {
      if (ref.current) {
        coordinator.detach(ref.current);
      }
    };
  }, [coordinator]);

  const onSwipe = useCallback(
    (callback: (event: GestureEvent) => void) => {
      coordinator.on('swipe', callback);
    },
    [coordinator],
  );

  const onPinch = useCallback(
    (callback: (event: GestureEvent) => void) => {
      coordinator.on('pinch', callback);
    },
    [coordinator],
  );

  const onTap = useCallback(
    (callback: (event: GestureEvent) => void) => {
      coordinator.on('tap', callback);
    },
    [coordinator],
  );

  const onDrag = useCallback(
    (callback: (event: GestureEvent) => void) => {
      coordinator.on('drag', callback);
    },
    [coordinator],
  );

  return {
    ref,
    onSwipe,
    onPinch,
    onTap,
    onDrag,
  };
}

// Hook for layout transitions
export function useLayoutTransition(): {
  capture: (key: string, selector: string) => void;
  captureGroup: (groupKey: string, selector: string) => void;
  transition: (key: string, config?: LayoutTransition) => Promise<void>;
  transitionGroup: (groupKey: string, config?: LayoutTransition) => Promise<void>;
  isTransitioning: (key: string) => boolean;
} {
  const [manager] = useState(() => new LayoutTransitionManager());

  const capture = useCallback(
    (key: string, selector: string) => {
      manager.capture(key, selector);
    },
    [manager],
  );

  const captureGroup = useCallback(
    (groupKey: string, selector: string) => {
      manager.captureGroup(groupKey, selector);
    },
    [manager],
  );

  const transition = useCallback(
    async (key: string, config?: LayoutTransition) => {
      await manager.transition(key, config);
    },
    [manager],
  );

  const transitionGroup = useCallback(
    async (groupKey: string, config?: LayoutTransition) => {
      await manager.transitionGroup(groupKey, config);
    },
    [manager],
  );

  const isTransitioning = useCallback(
    (key: string) => {
      return manager.isTransitioning(key);
    },
    [manager],
  );

  useEffect(() => {
    return () => {
      manager.clear();
    };
  }, [manager]);

  return {
    capture,
    captureGroup,
    transition,
    transitionGroup,
    isTransitioning,
  };
}

// Hook for entrance animations
export function useEntrance(
  ref: React.RefObject<HTMLElement | null>,
  options?: {
    delay?: number;
    duration?: number;
    easing?: string;
    threshold?: number;
  },
): boolean {
  const [hasEntered, setHasEntered] = useState(false);
  const [isVisible, setIsVisible] = useState(false);

  useEffect(() => {
    if (!ref.current) return;

    const observer = new IntersectionObserver(
      ([entry]) => {
        if (entry.isIntersecting && !hasEntered) {
          setIsVisible(true);
          setHasEntered(true);

          // Animate entrance
          if (ref.current) {
            ref.current.animate(
              [
                { opacity: '0', transform: 'translateY(20px)' },
                { opacity: '1', transform: 'translateY(0)' },
              ],
              {
                duration: options?.duration || 400,
                delay: options?.delay || 0,
                easing: options?.easing || 'cubic-bezier(0.4, 0, 0.2, 1)',
                fill: 'both',
              },
            );
          }
        }
      },
      { threshold: options?.threshold || 0.1 },
    );

    observer.observe(ref.current);

    return () => observer.disconnect();
  }, [ref, hasEntered, options]);

  return isVisible;
}

// Hook for exit animations
export function useExit(
  ref: React.RefObject<HTMLElement | null>,
  isExiting: boolean,
  options?: {
    duration?: number;
    easing?: string;
    onComplete?: () => void;
  },
): void {
  useEffect(() => {
    if (isExiting && ref.current) {
      const animation = ref.current.animate(
        [
          { opacity: '1', transform: 'scale(1)' },
          { opacity: '0', transform: 'scale(0.95)' },
        ],
        {
          duration: options?.duration || 200,
          easing: options?.easing || 'ease-in',
          fill: 'forwards',
        },
      );

      animation.finished.then(() => {
        options?.onComplete?.();
      });
    }
  }, [isExiting, ref, options]);
}

// Hook for stagger animations
export function useStagger(
  itemsRef: React.RefObject<HTMLElement[] | null>,
  options?: {
    stagger?: number;
    duration?: number;
    easing?: string;
  },
): {
  animate: () => void;
  reset: () => void;
} {
  const animate = useCallback(() => {
    if (!itemsRef.current) return;

    itemsRef.current.forEach((item, index) => {
      if (item) {
        item.animate(
          [
            { opacity: '0', transform: 'translateY(10px)' },
            { opacity: '1', transform: 'translateY(0)' },
          ],
          {
            duration: options?.duration || 300,
            delay: index * (options?.stagger || 50),
            easing: options?.easing || 'cubic-bezier(0.4, 0, 0.2, 1)',
            fill: 'both',
          },
        );
      }
    });
  }, [itemsRef, options]);

  const reset = useCallback(() => {
    if (!itemsRef.current) return;

    itemsRef.current.forEach((item) => {
      if (item) {
        item.style.opacity = '0';
        item.style.transform = 'translateY(10px)';
      }
    });
  }, [itemsRef]);

  return { animate, reset };
}<|MERGE_RESOLUTION|>--- conflicted
+++ resolved
@@ -140,15 +140,8 @@
 }
 
 // Hook for gesture coordination
-<<<<<<< HEAD
-export function useGestures(
-  config?: GestureConfig
-): {
+export function useGestures(config?: GestureConfig): {
   ref: React.RefObject<HTMLElement | null>;
-=======
-export function useGestures(config?: GestureConfig): {
-  ref: React.RefObject<HTMLElement>;
->>>>>>> ddff8fdb
   onSwipe: (callback: (event: GestureEvent) => void) => void;
   onPinch: (callback: (event: GestureEvent) => void) => void;
   onTap: (callback: (event: GestureEvent) => void) => void;
