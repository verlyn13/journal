--- conflicted
+++ resolved
@@ -18,7 +18,6 @@
 from httpx import ASGITransport, AsyncClient
 
 from app.main import app
-<<<<<<< HEAD
 from tests.conftest import auth_headers
 
 
@@ -49,23 +48,13 @@
             except Exception:
                 logger.exception("Failed to get auth headers")
                 return 1
-=======
->>>>>>> 1f5cdf66
 
             # Test entry creation
             create_result = await _test_entry_creation(client, headers)
             if create_result != 0:
                 return create_result
 
-<<<<<<< HEAD
             return 0
-=======
-async def test_update() -> None:
-    transport = ASGITransport(app=app)
-    async with AsyncClient(transport=transport, base_url="http://test") as client:
-        # Simple auth headers for testing
-        headers = {"Authorization": "Bearer test-token"}
->>>>>>> 1f5cdf66
 
     except Exception:
         logger.exception("Test execution failed")
