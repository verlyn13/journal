"""Backfill script for converting entries to Markdown format.

This script processes existing entries and ensures they have proper
Markdown formatting and metadata.
"""

import asyncio
import logging

from sqlalchemy.ext.asyncio import AsyncSession, async_sessionmaker
from sqlmodel import select

from app.infra.db import get_async_engine
from app.infra.models import Entry


async def backfill_markdown_content(
    session: AsyncSession | None = None, batch_size: int = 100, dry_run: bool = False
) -> int:
    """Convert legacy HTML entries to Markdown in batches.

    Returns the number of updated rows.
    """
    if session is None:
        engine = get_async_engine()
        sm = async_sessionmaker(bind=engine, class_=AsyncSession, expire_on_commit=False)
        async with sm() as sess:
            return await backfill_markdown_content(sess, batch_size, dry_run)

    # SELECT entries that need conversion (content_version = 1 and no markdown_content)
    query = (
        select(Entry)
<<<<<<< HEAD
        .where((Entry.content_version == 1) & Entry.markdown_content.is_(None))  # type: ignore[union-attr]
=======
        .where((Entry.content_version == 1) & (Entry.markdown_content.is_(None)))  # type: ignore[union-attr]
>>>>>>> 1f5cdf66
        .limit(batch_size)
    )

    result = await session.execute(query)
    entries = result.scalars().all()

    if dry_run:
        return len(entries)

    updated = 0
    for entry in entries:
        # Simple conversion: treat existing content as markdown and update version
        entry.markdown_content = entry.content
        entry.content_version = 2
        session.add(entry)
        updated += 1

    await session.commit()
    return updated


async def main() -> None:
    """Main entry point for the backfill script."""
    engine = get_async_engine()

    async with AsyncSession(engine) as session:
        count = await backfill_markdown_content(session, dry_run=True)
        logging.getLogger(__name__).info("Would process %s entries", count)

        # For a real run, call without dry_run and report stats


if __name__ == "__main__":  # pragma: no cover
    asyncio.run(main())<|MERGE_RESOLUTION|>--- conflicted
+++ resolved
@@ -30,11 +30,7 @@
     # SELECT entries that need conversion (content_version = 1 and no markdown_content)
     query = (
         select(Entry)
-<<<<<<< HEAD
-        .where((Entry.content_version == 1) & Entry.markdown_content.is_(None))  # type: ignore[union-attr]
-=======
         .where((Entry.content_version == 1) & (Entry.markdown_content.is_(None)))  # type: ignore[union-attr]
->>>>>>> 1f5cdf66
         .limit(batch_size)
     )
 
