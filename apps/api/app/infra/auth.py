from __future__ import annotations

from datetime import UTC, datetime, timedelta
from typing import Any

import jwt

from fastapi import Depends, HTTPException, status
from fastapi.security import HTTPAuthorizationCredentials, HTTPBearer

from app.settings import settings
from app.types.utilities import TypedJWT


bearer_scheme = HTTPBearer(auto_error=False)


def _utcnow() -> datetime:
    return datetime.now(UTC)


def create_access_token(sub: str, scopes: list[str] | None = None) -> str:
    now = _utcnow()
    payload: dict[str, Any] = {
        "iss": settings.jwt_iss,
        "aud": settings.jwt_aud,
        "iat": int(now.timestamp()),
        "nbf": int(now.timestamp()),
        "exp": int((now + timedelta(minutes=settings.access_token_minutes)).timestamp()),
        "sub": sub,
        "scope": " ".join(scopes or []),
        "typ": "access",
    }
    return jwt.encode(payload, settings.jwt_secret, algorithm="HS256")


def create_refresh_token(sub: str, refresh_id: str | None = None) -> str:
    now = _utcnow()
    payload = {
        "iss": settings.jwt_iss,
        "aud": settings.jwt_aud,
        "iat": int(now.timestamp()),
        "nbf": int(now.timestamp()),
        "exp": int((now + timedelta(days=settings.refresh_token_days)).timestamp()),
        "sub": sub,
        "typ": "refresh",
    }
    if refresh_id:
        payload["rid"] = refresh_id
    return jwt.encode(payload, settings.jwt_secret, algorithm="HS256")


def create_verify_token(sub: str, minutes: int = 30) -> str:
    now = _utcnow()
    payload = {
        "iss": settings.jwt_iss,
        "aud": settings.jwt_aud,
        "iat": int(now.timestamp()),
        "nbf": int(now.timestamp()),
        "exp": int((now + timedelta(minutes=minutes)).timestamp()),
        "sub": sub,
        "typ": "verify",
    }
    return jwt.encode(payload, settings.jwt_secret, algorithm="HS256")


def require_user(creds: HTTPAuthorizationCredentials | None = Depends(bearer_scheme)) -> str:
    if creds is None:
        raise HTTPException(status_code=status.HTTP_401_UNAUTHORIZED, detail="Missing auth")
    try:
        # In test mode, allow decoding without enforcing expiration to keep
        # unit tests deterministic. Production keeps strict expiration validation.
        decoded = jwt.decode(
            creds.credentials,
            settings.jwt_secret,
            algorithms=["HS256"],
            audience=settings.jwt_aud,
            options={
                "require": ["exp", "iat"],
                "verify_exp": not settings.testing,
            },
        )
<<<<<<< HEAD
        return str(decoded["sub"])
=======
        typed_jwt = TypedJWT(decoded)
        return typed_jwt.subject
>>>>>>> 1f5cdf66
    except jwt.PyJWTError as e:
        raise HTTPException(status_code=status.HTTP_401_UNAUTHORIZED, detail="Invalid token") from e


# Alias for compatibility
get_current_user = require_user<|MERGE_RESOLUTION|>--- conflicted
+++ resolved
@@ -80,12 +80,6 @@
                 "verify_exp": not settings.testing,
             },
         )
-<<<<<<< HEAD
-        return str(decoded["sub"])
-=======
-        typed_jwt = TypedJWT(decoded)
-        return typed_jwt.subject
->>>>>>> 1f5cdf66
     except jwt.PyJWTError as e:
         raise HTTPException(status_code=status.HTTP_401_UNAUTHORIZED, detail="Invalid token") from e
 
